# Run Continuous Integration for the latest Ubuntu release
# This mainly checks for issues/regressions in the native build
name: native_compatibility_ubuntu20.04
on:
  schedule:
    - cron: '0 4 * * 0'
  push:
    branches:
      - 'release-*'
jobs:
  build:
    runs-on: ubuntu-latest

    steps:
    - uses: actions/checkout@v2

    - name: Run tests on Ubuntu 20.04
<<<<<<< HEAD
      run: docker run -v "${GITHUB_WORKSPACE}:/home/muscle3" --env LC_ALL=C.UTF-8 --env LANG=C.UTF-8 --env DEBIAN_FRONTEND=noninteractive ubuntu:20.04 /bin/bash -c 'apt-get update && apt-get -y dist-upgrade && apt-get -y install build-essential cmake gfortran valgrind libopenmpi-dev pkg-config python3 python3-pip python3-venv curl git && apt-get -y remove libssl-dev zlib1g-dev && pip3 install -U pip setuptools wheel && cd /home/muscle3 && pip install -U git+https://github.com/yatiml/yatiml.git@develop && pip3 install git+https://github.com/multiscale/ymmsl-python.git@develop && pip install -U git+https://github.com/vecma-project/qcg-pilotjob.git@develop && make test_examples'
=======
      run: docker run -v "${GITHUB_WORKSPACE}:/home/muscle3" --env LC_ALL=C.UTF-8 --env LANG=C.UTF-8 --env DEBIAN_FRONTEND=noninteractive ubuntu:20.04 /bin/bash -c 'apt-get update && apt-get -y dist-upgrade && apt-get -y install build-essential cmake gfortran valgrind libopenmpi-dev pkg-config python3 python3-pip python3-venv curl && apt-get -y remove libssl-dev zlib1g-dev && pip3 install -U pip setuptools wheel && cd /home/muscle3 && pip3 install ymmsl==0.11.0 && make test_examples'
>>>>>>> 6781f0aa
<|MERGE_RESOLUTION|>--- conflicted
+++ resolved
@@ -15,8 +15,4 @@
     - uses: actions/checkout@v2
 
     - name: Run tests on Ubuntu 20.04
-<<<<<<< HEAD
-      run: docker run -v "${GITHUB_WORKSPACE}:/home/muscle3" --env LC_ALL=C.UTF-8 --env LANG=C.UTF-8 --env DEBIAN_FRONTEND=noninteractive ubuntu:20.04 /bin/bash -c 'apt-get update && apt-get -y dist-upgrade && apt-get -y install build-essential cmake gfortran valgrind libopenmpi-dev pkg-config python3 python3-pip python3-venv curl git && apt-get -y remove libssl-dev zlib1g-dev && pip3 install -U pip setuptools wheel && cd /home/muscle3 && pip install -U git+https://github.com/yatiml/yatiml.git@develop && pip3 install git+https://github.com/multiscale/ymmsl-python.git@develop && pip install -U git+https://github.com/vecma-project/qcg-pilotjob.git@develop && make test_examples'
-=======
-      run: docker run -v "${GITHUB_WORKSPACE}:/home/muscle3" --env LC_ALL=C.UTF-8 --env LANG=C.UTF-8 --env DEBIAN_FRONTEND=noninteractive ubuntu:20.04 /bin/bash -c 'apt-get update && apt-get -y dist-upgrade && apt-get -y install build-essential cmake gfortran valgrind libopenmpi-dev pkg-config python3 python3-pip python3-venv curl && apt-get -y remove libssl-dev zlib1g-dev && pip3 install -U pip setuptools wheel && cd /home/muscle3 && pip3 install ymmsl==0.11.0 && make test_examples'
->>>>>>> 6781f0aa
+      run: docker run -v "${GITHUB_WORKSPACE}:/home/muscle3" --env LC_ALL=C.UTF-8 --env LANG=C.UTF-8 --env DEBIAN_FRONTEND=noninteractive ubuntu:20.04 /bin/bash -c 'apt-get update && apt-get -y dist-upgrade && apt-get -y install build-essential cmake gfortran valgrind libopenmpi-dev pkg-config python3 python3-pip python3-venv curl && apt-get -y remove libssl-dev zlib1g-dev && pip3 install -U pip setuptools wheel && cd /home/muscle3 && pip3 install ymmsl==0.11.0 && make test_examples'